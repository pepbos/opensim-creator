--- conflicted
+++ resolved
@@ -50,11 +50,8 @@
 #include <utility>
 #include <vector>
 
-<<<<<<< HEAD
 using namespace osc::fd;
-=======
 using namespace osc;
->>>>>>> 89bdc382
 
 // generic helpers
 namespace
@@ -700,7 +697,7 @@
         return CreateRegistryFromLUT<OpenSim::Component>(name, description, CreateOtherComponentLut());
     }
 
-    osc::ComponentRegistry<OpenSim::Component> CreateCustomComponentRegistry(
+    ComponentRegistry<OpenSim::Component> CreateCustomComponentRegistry(
         std::string_view name,
         std::string_view description)
     {
@@ -778,8 +775,7 @@
     return s_StaticReg;
 }
 
-<<<<<<< HEAD
-osc::ComponentRegistry<OpenSim::Component> const& osc::GetCustomComponentRegistry()
+ComponentRegistry<OpenSim::Component> const& osc::GetCustomComponentRegistry()
 {
     static auto const s_StaticReg = CreateCustomComponentRegistry(
         "OSC-Specific Experimental Components",
@@ -788,10 +784,7 @@
     return s_StaticReg;
 }
 
-osc::ComponentRegistry<OpenSim::Component> const& osc::GetAllRegisteredComponents()
-=======
 ComponentRegistry<OpenSim::Component> const& osc::GetAllRegisteredComponents()
->>>>>>> 89bdc382
 {
     static auto const s_StaticReg = CreateRegistry<OpenSim::Component>(
         "All Components",

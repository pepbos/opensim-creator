--- conflicted
+++ resolved
@@ -32,11 +32,8 @@
 #include <memory>
 #include <string>
 
-<<<<<<< HEAD
 using namespace osc::fd;
-=======
 using namespace osc;
->>>>>>> 89bdc382
 
 namespace
 {
